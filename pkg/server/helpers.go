/*
Copyright 2017 The Kubernetes Authors.

Licensed under the Apache License, Version 2.0 (the "License");
you may not use this file except in compliance with the License.
You may obtain a copy of the License at

    http://www.apache.org/licenses/LICENSE-2.0

Unless required by applicable law or agreed to in writing, software
distributed under the License is distributed on an "AS IS" BASIS,
WITHOUT WARRANTIES OR CONDITIONS OF ANY KIND, either express or implied.
See the License for the specific language governing permissions and
limitations under the License.
*/

package server

import (
	"fmt"
	"os"
	"path"
	"path/filepath"
	"strconv"
	"strings"

<<<<<<< HEAD
=======
	"github.com/BurntSushi/toml"
	"github.com/containerd/containerd/containers"
	"github.com/containerd/containerd/runtime/linux/runctypes"
	runcoptions "github.com/containerd/containerd/runtime/v2/runc/options"
	"github.com/containerd/typeurl"
>>>>>>> 70da14e4
	"github.com/docker/distribution/reference"
	imagedigest "github.com/opencontainers/go-digest"
	runtimespec "github.com/opencontainers/runtime-spec/specs-go"
	"github.com/opencontainers/runtime-tools/generate"
	"github.com/pkg/errors"
	"golang.org/x/net/context"
	runtime "k8s.io/kubernetes/pkg/kubelet/apis/cri/runtime/v1alpha2"

	criconfig "github.com/containerd/cri/pkg/config"
	"github.com/containerd/cri/pkg/store"
	imagestore "github.com/containerd/cri/pkg/store/image"
	"github.com/containerd/cri/pkg/util"
)

const (
	// errorStartReason is the exit reason when fails to start container.
	errorStartReason = "StartError"
	// errorStartExitCode is the exit code when fails to start container.
	// 128 is the same with Docker's behavior.
	errorStartExitCode = 128
	// completeExitReason is the exit reason when container exits with code 0.
	completeExitReason = "Completed"
	// errorExitReason is the exit reason when container exits with code non-zero.
	errorExitReason = "Error"
	// oomExitReason is the exit reason when process in container is oom killed.
	oomExitReason = "OOMKilled"
)

const (
	// defaultSandboxOOMAdj is default omm adj for sandbox container. (kubernetes#47938).
	defaultSandboxOOMAdj = -998
	// defaultSandboxCPUshares is default cpu shares for sandbox container.
	defaultSandboxCPUshares = 2
	// defaultShmSize is the default size of the sandbox shm.
	defaultShmSize = int64(1024 * 1024 * 64)
	// relativeRootfsPath is the rootfs path relative to bundle path.
	relativeRootfsPath = "rootfs"
	// sandboxesDir contains all sandbox root. A sandbox root is the running
	// directory of the sandbox, all files created for the sandbox will be
	// placed under this directory.
	sandboxesDir = "sandboxes"
	// containersDir contains all container root.
	containersDir = "containers"
	// According to http://man7.org/linux/man-pages/man5/resolv.conf.5.html:
	// "The search list is currently limited to six domains with a total of 256 characters."
	maxDNSSearches = 6
	// Delimiter used to construct container/sandbox names.
	nameDelimiter = "_"
	// netNSFormat is the format of network namespace of a process.
	netNSFormat = "/proc/%v/ns/net"
	// ipcNSFormat is the format of ipc namespace of a process.
	ipcNSFormat = "/proc/%v/ns/ipc"
	// utsNSFormat is the format of uts namespace of a process.
	utsNSFormat = "/proc/%v/ns/uts"
	// pidNSFormat is the format of pid namespace of a process.
	pidNSFormat = "/proc/%v/ns/pid"
	// devShm is the default path of /dev/shm.
	devShm = "/dev/shm"
	// etcHosts is the default path of /etc/hosts file.
	etcHosts = "/etc/hosts"
	// resolvConfPath is the abs path of resolv.conf on host or container.
	resolvConfPath = "/etc/resolv.conf"
	// hostnameEnv is the key for HOSTNAME env.
	hostnameEnv = "HOSTNAME"
)

const (
	// criContainerdPrefix is common prefix for cri-containerd
	criContainerdPrefix = "io.cri-containerd"
	// containerKindLabel is a label key indicating container is sandbox container or application container
	containerKindLabel = criContainerdPrefix + ".kind"
	// containerKindSandbox is a label value indicating container is sandbox container
	containerKindSandbox = "sandbox"
	// containerKindContainer is a label value indicating container is application container
	containerKindContainer = "container"
	// imageLabelKey is the label key indicating the image is managed by cri plugin.
	imageLabelKey = criContainerdPrefix + ".image"
	// imageLabelValue is the label value indicating the image is managed by cri plugin.
	imageLabelValue = "managed"
	// sandboxMetadataExtension is an extension name that identify metadata of sandbox in CreateContainerRequest
	sandboxMetadataExtension = criContainerdPrefix + ".sandbox.metadata"
	// containerMetadataExtension is an extension name that identify metadata of container in CreateContainerRequest
	containerMetadataExtension = criContainerdPrefix + ".container.metadata"
)

const (
	// defaultIfName is the default network interface for the pods
	defaultIfName = "eth0"
	// networkAttachCount is the minimum number of networks the PodSandbox
	// attaches to
	networkAttachCount        = 2
	windowsNetworkAttachCount = 1
)

// Runtime type strings for various runtimes.
const (
	// linuxRuntime is the legacy linux runtime for shim v1.
	linuxRuntime = "io.containerd.runtime.v1.linux"
	// runcRuntime is the runc runtime for shim v2.
	runcRuntime = "io.containerd.runc.v1"
)

// makeSandboxName generates sandbox name from sandbox metadata. The name
// generated is unique as long as sandbox metadata is unique.
func makeSandboxName(s *runtime.PodSandboxMetadata) string {
	return strings.Join([]string{
		s.Name,                       // 0
		s.Namespace,                  // 1
		s.Uid,                        // 2
		fmt.Sprintf("%d", s.Attempt), // 3
	}, nameDelimiter)
}

// makeContainerName generates container name from sandbox and container metadata.
// The name generated is unique as long as the sandbox container combination is
// unique.
func makeContainerName(c *runtime.ContainerMetadata, s *runtime.PodSandboxMetadata) string {
	return strings.Join([]string{
		c.Name,                       // 0
		s.Name,                       // 1: pod name
		s.Namespace,                  // 2: pod namespace
		s.Uid,                        // 3: pod uid
		fmt.Sprintf("%d", c.Attempt), // 4
	}, nameDelimiter)
}

// getCgroupsPath generates container cgroups path.
func getCgroupsPath(cgroupsParent, id string, systemdCgroup bool) string {
	if systemdCgroup {
		// Convert a.slice/b.slice/c.slice to c.slice.
		p := path.Base(cgroupsParent)
		// runc systemd cgroup path format is "slice:prefix:name".
		return strings.Join([]string{p, "cri-containerd", id}, ":")
	}
	return filepath.Join(cgroupsParent, id)
}

// getSandboxRootDir returns the root directory for managing sandbox files,
// e.g. hosts files.
func (c *criService) getSandboxRootDir(id string) string {
	return filepath.Join(c.config.RootDir, sandboxesDir, id)
}

// getVolatileSandboxRootDir returns the root directory for managing volatile sandbox files,
// e.g. named pipes.
func (c *criService) getVolatileSandboxRootDir(id string) string {
	return filepath.Join(c.config.StateDir, sandboxesDir, id)
}

// getContainerRootDir returns the root directory for managing container files,
// e.g. state checkpoint.
func (c *criService) getContainerRootDir(id string) string {
	return filepath.Join(c.config.RootDir, containersDir, id)
}

// getVolatileContainerRootDir returns the root directory for managing volatile container files,
// e.g. named pipes.
func (c *criService) getVolatileContainerRootDir(id string) string {
	return filepath.Join(c.config.StateDir, containersDir, id)
}

// getSandboxHosts returns the hosts file path inside the sandbox root directory.
func (c *criService) getSandboxHosts(id string) string {
	return filepath.Join(c.getSandboxRootDir(id), "hosts")
}

// getResolvPath returns resolv.conf filepath for specified sandbox.
func (c *criService) getResolvPath(id string) string {
	return filepath.Join(c.getSandboxRootDir(id), "resolv.conf")
}

// getSandboxDevShm returns the shm file path inside the sandbox root directory.
func (c *criService) getSandboxDevShm(id string) string {
	return filepath.Join(c.getVolatileSandboxRootDir(id), "shm")
}

// getNetworkNamespace returns the network namespace of a process.
func getNetworkNamespace(pid uint32) string {
	return fmt.Sprintf(netNSFormat, pid)
}

// getIPCNamespace returns the ipc namespace of a process.
func getIPCNamespace(pid uint32) string {
	return fmt.Sprintf(ipcNSFormat, pid)
}

// getUTSNamespace returns the uts namespace of a process.
func getUTSNamespace(pid uint32) string {
	return fmt.Sprintf(utsNSFormat, pid)
}

// getPIDNamespace returns the pid namespace of a process.
func getPIDNamespace(pid uint32) string {
	return fmt.Sprintf(pidNSFormat, pid)
}

// criContainerStateToString formats CRI container state to string.
func criContainerStateToString(state runtime.ContainerState) string {
	return runtime.ContainerState_name[int32(state)]
}

// getRepoDigestAngTag returns image repoDigest and repoTag of the named image reference.
func getRepoDigestAndTag(namedRef reference.Named, digest imagedigest.Digest, schema1 bool) (string, string) {
	var repoTag, repoDigest string
	if _, ok := namedRef.(reference.NamedTagged); ok {
		repoTag = namedRef.String()
	}
	if _, ok := namedRef.(reference.Canonical); ok {
		repoDigest = namedRef.String()
	} else if !schema1 {
		// digest is not actual repo digest for schema1 image.
		repoDigest = namedRef.Name() + "@" + digest.String()
	}
	return repoDigest, repoTag
}

// localResolve resolves image reference locally and returns corresponding image metadata. It
// returns store.ErrNotExist if the reference doesn't exist.
func (c *criService) localResolve(refOrID string) (imagestore.Image, error) {
	getImageID := func(refOrId string) string {
		if _, err := imagedigest.Parse(refOrID); err == nil {
			return refOrID
		}
		return func(ref string) string {
			// ref is not image id, try to resolve it locally.
			// TODO(random-liu): Handle this error better for debugging.
			normalized, err := util.NormalizeImageRef(ref)
			if err != nil {
				return ""
			}
			id, err := c.imageStore.Resolve(normalized.String())
			if err != nil {
				return ""
			}
			return id
		}(refOrID)
	}

	imageID := getImageID(refOrID)
	if imageID == "" {
		// Try to treat ref as imageID
		imageID = refOrID
	}
	return c.imageStore.Get(imageID)
}

// getUserFromImage gets uid or user name of the image user.
// If user is numeric, it will be treated as uid; or else, it is treated as user name.
func getUserFromImage(user string) (*int64, string) {
	// return both empty if user is not specified in the image.
	if user == "" {
		return nil, ""
	}
	// split instances where the id may contain user:group
	user = strings.Split(user, ":")[0]
	// user could be either uid or user name. Try to interpret as numeric uid.
	uid, err := strconv.ParseInt(user, 10, 64)
	if err != nil {
		// If user is non numeric, assume it's user name.
		return nil, user
	}
	// If user is a numeric uid.
	return &uid, ""
}

// ensureImageExists returns corresponding metadata of the image reference, if image is not
// pulled yet, the function will pull the image.
func (c *criService) ensureImageExists(ctx context.Context, ref string, sandbox *runtime.PodSandboxConfig) (*imagestore.Image, error) {
	image, err := c.localResolve(ref)
	if err != nil && err != store.ErrNotExist {
		return nil, errors.Wrapf(err, "failed to get image %q", ref)
	}
	if err == nil {
		return &image, nil
	}
	// Pull image to ensure the image exists
	resp, err := c.PullImage(ctx, &runtime.PullImageRequest{Image: &runtime.ImageSpec{Image: ref}, SandboxConfig: sandbox})
	if err != nil {
		return nil, errors.Wrapf(err, "failed to pull image %q", ref)
	}
	imageID := resp.GetImageRef()
	newImage, err := c.imageStore.Get(imageID)
	if err != nil {
		// It's still possible that someone removed the image right after it is pulled.
		return nil, errors.Wrapf(err, "failed to get image %q after pulling", imageID)
	}
	return &newImage, nil
}

// isInCRIMounts checks whether a destination is in CRI mount list.
func isInCRIMounts(dst string, mounts []*runtime.Mount) bool {
	for _, m := range mounts {
		if m.ContainerPath == dst {
			return true
		}
	}
	return false
}

// filterLabel returns a label filter. Use `%q` here because containerd
// filter needs extra quote to work properly.
func filterLabel(k, v string) string {
	return fmt.Sprintf("labels.%q==%q", k, v)
}

// buildLabel builds the labels from config to be passed to containerd
func buildLabels(configLabels map[string]string, containerType string) map[string]string {
	labels := make(map[string]string)
	for k, v := range configLabels {
		labels[k] = v
	}
	labels[containerKindLabel] = containerType
	return labels
}

// newSpecGenerator creates a new spec generator for the runtime spec.
func newSpecGenerator(spec *runtimespec.Spec) generate.Generator {
	g := generate.NewFromSpec(spec)
	g.HostSpecific = true
	return g
}

func getPodCNILabels(id string, config *runtime.PodSandboxConfig) map[string]string {
	return map[string]string{
		"K8S_POD_NAMESPACE":          config.GetMetadata().GetNamespace(),
		"K8S_POD_NAME":               config.GetMetadata().GetName(),
		"K8S_POD_INFRA_CONTAINER_ID": id,
		"IgnoreUnknown":              "1",
	}
}

// toRuntimeAuthConfig converts cri plugin auth config to runtime auth config.
func toRuntimeAuthConfig(a criconfig.AuthConfig) *runtime.AuthConfig {
	return &runtime.AuthConfig{
		Username:      a.Username,
		Password:      a.Password,
		Auth:          a.Auth,
		IdentityToken: a.IdentityToken,
	}
}

// mounts defines how to sort runtime.Mount.
// This is the same with the Docker implementation:
//   https://github.com/moby/moby/blob/17.05.x/daemon/volumes.go#L26
type orderedMounts []*runtime.Mount

// Len returns the number of mounts. Used in sorting.
func (m orderedMounts) Len() int {
	return len(m)
}

// Less returns true if the number of parts (a/b/c would be 3 parts) in the
// mount indexed by parameter 1 is less than that of the mount indexed by
// parameter 2. Used in sorting.
func (m orderedMounts) Less(i, j int) bool {
	return m.parts(i) < m.parts(j)
}

// Swap swaps two items in an array of mounts. Used in sorting
func (m orderedMounts) Swap(i, j int) {
	m[i], m[j] = m[j], m[i]
}

// parts returns the number of parts in the destination of a mount. Used in sorting.
func (m orderedMounts) parts(i int) int {
	return strings.Count(filepath.Clean(m[i].ContainerPath), string(os.PathSeparator))
}

// parseImageReferences parses a list of arbitrary image references and returns
// the repotags and repodigests
func parseImageReferences(refs []string) ([]string, []string) {
	var tags, digests []string
	for _, ref := range refs {
		parsed, err := reference.ParseAnyReference(ref)
		if err != nil {
			continue
		}
		if _, ok := parsed.(reference.Canonical); ok {
			digests = append(digests, parsed.String())
		} else if _, ok := parsed.(reference.Tagged); ok {
			tags = append(tags, parsed.String())
		}
	}
	return tags, digests
}

// generateRuntimeOptions generates runtime options from cri plugin config.
func generateRuntimeOptions(r criconfig.Runtime, c criconfig.Config) (interface{}, error) {
	if r.Options == nil {
		if r.Type != linuxRuntime {
			return nil, nil
		}
		// This is a legacy config, generate runctypes.RuncOptions.
		return &runctypes.RuncOptions{
			Runtime:       r.Engine,
			RuntimeRoot:   r.Root,
			SystemdCgroup: c.SystemdCgroup,
		}, nil
	}
	options := getRuntimeOptionsType(r.Type)
	if err := toml.PrimitiveDecode(*r.Options, options); err != nil {
		return nil, err
	}
	return options, nil
}

// getRuntimeOptionsType gets empty runtime options by the runtime type name.
func getRuntimeOptionsType(t string) interface{} {
	switch t {
	case runcRuntime:
		return &runcoptions.Options{}
	default:
		return &runctypes.RuncOptions{}
	}
}

// getRuntimeOptions get runtime options from container metadata.
func getRuntimeOptions(c containers.Container) (interface{}, error) {
	if c.Runtime.Options == nil {
		return nil, nil
	}
	opts, err := typeurl.UnmarshalAny(c.Runtime.Options)
	if err != nil {
		return nil, err
	}
	return opts, nil
}<|MERGE_RESOLUTION|>--- conflicted
+++ resolved
@@ -24,14 +24,11 @@
 	"strconv"
 	"strings"
 
-<<<<<<< HEAD
-=======
 	"github.com/BurntSushi/toml"
 	"github.com/containerd/containerd/containers"
 	"github.com/containerd/containerd/runtime/linux/runctypes"
 	runcoptions "github.com/containerd/containerd/runtime/v2/runc/options"
 	"github.com/containerd/typeurl"
->>>>>>> 70da14e4
 	"github.com/docker/distribution/reference"
 	imagedigest "github.com/opencontainers/go-digest"
 	runtimespec "github.com/opencontainers/runtime-spec/specs-go"
@@ -132,15 +129,17 @@
 	linuxRuntime = "io.containerd.runtime.v1.linux"
 	// runcRuntime is the runc runtime for shim v2.
 	runcRuntime = "io.containerd.runc.v1"
+	// runhcsRuntime is the runhcs runtime for the shim v2 for Windows.
+	runhcsRuntime = "io.containerd.runhcs.v1"
 )
 
 // makeSandboxName generates sandbox name from sandbox metadata. The name
 // generated is unique as long as sandbox metadata is unique.
 func makeSandboxName(s *runtime.PodSandboxMetadata) string {
 	return strings.Join([]string{
-		s.Name,                       // 0
-		s.Namespace,                  // 1
-		s.Uid,                        // 2
+		s.Name,      // 0
+		s.Namespace, // 1
+		s.Uid,       // 2
 		fmt.Sprintf("%d", s.Attempt), // 3
 	}, nameDelimiter)
 }
@@ -150,10 +149,10 @@
 // unique.
 func makeContainerName(c *runtime.ContainerMetadata, s *runtime.PodSandboxMetadata) string {
 	return strings.Join([]string{
-		c.Name,                       // 0
-		s.Name,                       // 1: pod name
-		s.Namespace,                  // 2: pod namespace
-		s.Uid,                        // 3: pod uid
+		c.Name,      // 0
+		s.Name,      // 1: pod name
+		s.Namespace, // 2: pod namespace
+		s.Uid,       // 3: pod uid
 		fmt.Sprintf("%d", c.Attempt), // 4
 	}, nameDelimiter)
 }
@@ -421,15 +420,22 @@
 // generateRuntimeOptions generates runtime options from cri plugin config.
 func generateRuntimeOptions(r criconfig.Runtime, c criconfig.Config) (interface{}, error) {
 	if r.Options == nil {
+		switch r.Type {
+		case linuxRuntime:
+			// This is a legacy config, generate runctypes.RuncOptions.
+			return &runctypes.RuncOptions{
+				Runtime:       r.Engine,
+				RuntimeRoot:   r.Root,
+				SystemdCgroup: c.SystemdCgroup,
+			}, nil
+		case runhcsRuntime:
+			// TODO: JTERRY75 Runhcs options
+			return nil, nil
+		}
 		if r.Type != linuxRuntime {
 			return nil, nil
 		}
-		// This is a legacy config, generate runctypes.RuncOptions.
-		return &runctypes.RuncOptions{
-			Runtime:       r.Engine,
-			RuntimeRoot:   r.Root,
-			SystemdCgroup: c.SystemdCgroup,
-		}, nil
+
 	}
 	options := getRuntimeOptionsType(r.Type)
 	if err := toml.PrimitiveDecode(*r.Options, options); err != nil {
@@ -443,6 +449,9 @@
 	switch t {
 	case runcRuntime:
 		return &runcoptions.Options{}
+	case runhcsRuntime:
+		// TODO: JTERRY75 - Runhcs options
+		return nil
 	default:
 		return &runctypes.RuncOptions{}
 	}
