--- conflicted
+++ resolved
@@ -55,10 +55,7 @@
 	if name == "" {
 		return nil, fmt.Errorf("invalid runtime name %s, correct runtime name should format like io.containerd.runc.v1", runtime)
 	}
-<<<<<<< HEAD
-=======
 
->>>>>>> f58105a7
 	var cmdPath string
 	cmdPathI, cmdPathFound := runtimePaths.Load(name)
 	if cmdPathFound {
